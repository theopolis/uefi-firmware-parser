--- conflicted
+++ resolved
@@ -30,16 +30,10 @@
 
 
 def superbrute_search(data):
-<<<<<<< HEAD
     for i in range(len(data)):
-        bdata = data[i:]
-        parser = AutoParser(bdata)
-=======
-    for i in xrange(len(data)):
         # using buffer avoids long memory copy
         bdata = buffer(data, i)
         parser = AutoParser(bdata, search=False)
->>>>>>> d48d6b96
         if parser.type() is not 'unknown':
             _process_show_extract(parser.parse())
             break
@@ -68,12 +62,7 @@
 
 
 if __name__ == "__main__":
-<<<<<<< HEAD
-    os.system('')
-    parser = argparse.ArgumentParser(
-=======
     argparser = argparse.ArgumentParser(
->>>>>>> d48d6b96
         description="Parse, and optionally output, details and data on UEFI-related firmware.")
     argparser.add_argument(
         '-b', "--brute", default=False, action="store_true",
