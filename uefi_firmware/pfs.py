--- conflicted
+++ resolved
@@ -313,13 +313,8 @@
             self.rsa2.build(generate_checksum)
         pass
 
-<<<<<<< HEAD
     def showinfo(self, ts=0, index=None):
         print "%s%s %s spec 0x%02x ts 0x%02x type 0x%02x version %s size 0x%x (%d bytes)" % (
-=======
-    def showinfo(self, ts='', index=None):
-        print("%s%s %s spec 0x%02x ts 0x%02x type 0x%02x version 0x%02x size 0x%x (%d bytes)" % (
->>>>>>> 2f5c83a7
             ts, blue("Dell PFSSection:"), green(sguid(self.uuid)),
             self.spec, self.ts, self.type, self.version,
             self.section_size, self.section_size
